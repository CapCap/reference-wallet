--- conflicted
+++ resolved
@@ -23,13 +23,10 @@
     FundsPullPreApprovalError,
     close,
     reject,
-<<<<<<< HEAD
-    process_funds_pull_pre_approvals_requests,
-=======
     get_combinations,
     all_combinations,
     get_command_from_bech32,
->>>>>>> f3e5181e
+    process_funds_pull_pre_approvals_requests,
 )
 from wallet.services.offchain import (
     process_inbound_command,
@@ -1014,41 +1011,6 @@
 def test_process_inbound_command_as_payee_with_incoming_valid_while_record_db_exist_with_rejected_status(
     mock_method,
 ):
-<<<<<<< HEAD
-    """
-    Demonstrates the handling of incoming request with 'pending' status and no existing record exist in DB.
-    Therefore, the incoming request is a new request which received from the payee
-    """
-    with monkeypatch.context() as m:
-        client = context.get().offchain_client
-        address = get_address()
-        biller_address = get_biller_address()
-
-        cmd = generate_funds_pull_pre_approval_command(
-            address, biller_address, FUNDS_PULL_PRE_APPROVAL_ID
-        )
-
-        def mock(_request_sender_address: str, _request_body_bytes: bytes):
-            return cmd
-
-        m.setattr(
-            client,
-            "process_inbound_request",
-            mock,
-        )
-        unused = b"unused because process_inbound_request is mocked"
-        code, resp = process_inbound_command(address, unused)
-        assert code == 200
-        assert resp
-
-    command_in_db = get_command_by_id(FUNDS_PULL_PRE_APPROVAL_ID)
-    assert command_in_db
-    assert command_in_db.biller_address == cmd.funds_pull_pre_approval.biller_address
-    assert command_in_db.address == cmd.funds_pull_pre_approval.address
-    assert command_in_db.status == cmd.funds_pull_pre_approval.status
-    assert command_in_db.role == Role.PAYER
-    assert command_in_db.offchain_sent
-=======
     address = generate_address()
     biller_user = generate_mock_user()
     biller_address = generate_my_address(biller_user)
@@ -1079,7 +1041,6 @@
         FundsPullPreApprovalError,
     ):
         process_inbound_command(address, cmd)
->>>>>>> f3e5181e
 
 
 def test_process_inbound_command_as_payee_with_incoming_valid_while_record_db_exist_with_closed_status(
@@ -1218,21 +1179,12 @@
     assert command_in_db.status == FundPullPreApprovalStatus.closed
 
 
-<<<<<<< HEAD
-def test_process_inbound_command_invalid_update(monkeypatch):
-    """
-    Tries to update existing "valid" command to "pending".
-    """
-    address = get_address()
-    biller_address = get_biller_address()
-=======
 def test_process_inbound_command_as_payee_with_incoming_closed_while_record_db_exist_with_rejected_status(
     mock_method,
 ):
     address = generate_address()
     biller_user = generate_mock_user()
     biller_address = generate_my_address(biller_user)
->>>>>>> f3e5181e
 
     OneFundsPullPreApproval.run(
         db_session=db_session,
@@ -1247,9 +1199,6 @@
     cmd = generate_funds_pull_pre_approval_command(
         address=address,
         biller_address=biller_address,
-<<<<<<< HEAD
-        status=FundPullPreApprovalStatus.valid,
-=======
         funds_pull_pre_approval_id=FUNDS_PULL_PRE_APPROVAL_ID,
         status=FundPullPreApprovalStatus.closed,
     )
@@ -1257,36 +1206,13 @@
         context.get().offchain_client,
         "process_inbound_request",
         will_return=cmd,
->>>>>>> f3e5181e
-    )
-
-    with pytest.raises(
-        FundsPullPreApprovalError,
-    ):
-        process_inbound_command(address, cmd)
-
-<<<<<<< HEAD
-        def mock_incoming(_request_sender_address: str, _request_body_bytes: bytes):
-            return generate_funds_pull_pre_approval_command(
-                address=address,
-                biller_address=biller_address,
-                funds_pull_pre_approval_id=FUNDS_PULL_PRE_APPROVAL_ID,
-                status=FundPullPreApprovalStatus.pending,
-            )
-
-        m.setattr(client, "process_inbound_request", mock_incoming)
-
-        with pytest.raises(
-            FundsPullPreApprovalError,
-            match="Can't update existing command",
-        ):
-            unused = b"unused because process_inbound_request is mocked"
-            process_inbound_command(address, unused)
-
-    # verify the original status not changed
-    command_in_db = get_command_by_id(FUNDS_PULL_PRE_APPROVAL_ID)
-    assert command_in_db.status == FundPullPreApprovalStatus.valid
-=======
+    )
+
+    with pytest.raises(
+        FundsPullPreApprovalError,
+    ):
+        process_inbound_command(address, cmd)
+
 
 def test_process_inbound_command_as_payee_with_incoming_closed_while_record_db_exist_with_closed_status(
     mock_method,
@@ -1316,20 +1242,12 @@
         "process_inbound_request",
         will_return=cmd,
     )
->>>>>>> f3e5181e
-
-    with pytest.raises(
-        FundsPullPreApprovalError,
-    ):
-        process_inbound_command(address, cmd)
-
-<<<<<<< HEAD
-@pytest.mark.skip("This test is outdated and will be refactored later")
-def test_process_inbound_command_invalid_status(monkeypatch):
-    address = get_address()
-    biller_address = get_biller_address()
-=======
->>>>>>> f3e5181e
+
+    with pytest.raises(
+        FundsPullPreApprovalError,
+    ):
+        process_inbound_command(address, cmd)
+
 
 def test_process_inbound_command_as_both__happy_flow(mock_method):
     payer_user = generate_mock_user(user_name="payer_user")
@@ -1372,6 +1290,43 @@
     # assert command_in_db.address == payer_bech32
     # assert command_in_db.biller_address == payee_bech32
     # assert command_in_db.status == FundPullPreApprovalStatus.closed
+
+
+def test_outgoing_commands(mock_method):
+    offchain_client = context.get().offchain_client
+    send_command_calls = mock_method(offchain_client, "send_command")
+
+    payer_user = generate_mock_user(user_name="payer_user")
+    address = generate_my_address(payer_user)
+    payee_user = generate_mock_user(user_name="payee_user")
+    biller_address = generate_my_address(payee_user)
+
+    OneFundsPullPreApproval.run(
+        db_session=db_session,
+        funds_pull_pre_approval_id=FUNDS_PULL_PRE_APPROVAL_ID,
+        address=address,
+        biller_address=biller_address,
+        status=FundPullPreApprovalStatus.valid,
+    )
+
+    command_in_db = get_command_by_id(FUNDS_PULL_PRE_APPROVAL_ID)
+    assert not command_in_db.offchain_sent
+
+    # One command should be sent
+    process_funds_pull_pre_approvals_requests()
+    assert len(send_command_calls) == 1
+
+    send_command_call = send_command_calls.pop()
+    sent_cmd: FundPullPreApprovalObject = send_command_call[0].funds_pull_pre_approval
+    assert sent_cmd.funds_pull_pre_approval_id == FUNDS_PULL_PRE_APPROVAL_ID
+    assert sent_cmd.status == FundPullPreApprovalStatus.valid
+
+    command_in_db = get_command_by_id(FUNDS_PULL_PRE_APPROVAL_ID)
+    assert command_in_db.offchain_sent
+
+    # No commands to send this time
+    process_funds_pull_pre_approvals_requests()
+    assert len(send_command_calls) == 0
 
 
 def generate_mock_user(user_name="test_user"):
@@ -1389,47 +1344,6 @@
 
     return user
 
-<<<<<<< HEAD
-def test_outgoing_commands(mock_method):
-    offchain_client = context.get().offchain_client
-    send_command_calls = mock_method(offchain_client, "send_command")
-
-    address = get_address()
-    biller_address = get_biller_address()
-
-    OneFundsPullPreApproval.run(
-        db_session=db_session,
-        funds_pull_pre_approval_id=FUNDS_PULL_PRE_APPROVAL_ID,
-        address=address,
-        biller_address=biller_address,
-        status=FundPullPreApprovalStatus.valid,
-    )
-
-    command_in_db = get_command_by_id(FUNDS_PULL_PRE_APPROVAL_ID)
-    assert not command_in_db.offchain_sent
-
-    # One command should be sent
-    process_funds_pull_pre_approvals_requests()
-    assert len(send_command_calls) == 1
-
-    send_command_call = send_command_calls.pop()
-    sent_cmd: FundPullPreApprovalObject = send_command_call[0].funds_pull_pre_approval
-    assert sent_cmd.funds_pull_pre_approval_id == FUNDS_PULL_PRE_APPROVAL_ID
-    assert sent_cmd.status == FundPullPreApprovalStatus.valid
-
-    command_in_db = get_command_by_id(FUNDS_PULL_PRE_APPROVAL_ID)
-    assert command_in_db.offchain_sent
-
-    # No commands to send this time
-    process_funds_pull_pre_approvals_requests()
-    assert len(send_command_calls) == 0
-
-
-def get_biller_address(user=None):
-    biller = LocalAccount.generate()
-    biller_sub_address = generate_sub_address()
-=======
->>>>>>> f3e5181e
 
 def generate_my_address(user):
     sub_address = generate_new_subaddress(user.account_id)
