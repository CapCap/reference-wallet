--- conflicted
+++ resolved
@@ -9,9 +9,7 @@
 import context
 from cryptography.hazmat.primitives.asymmetric.ed25519 import Ed25519PrivateKey
 from diem import offchain, identifier
-from diem.offchain import (
-    CommandType,
-)
+from diem.offchain import CommandType
 from diem_utils.types.currencies import DiemCurrency
 from wallet import storage
 from wallet.services import account, kyc
@@ -89,74 +87,7 @@
             preapproval_command = typing.cast(
                 offchain.FundsPullPreApprovalCommand, command
             )
-<<<<<<< HEAD
-            incoming = preapproval_command.funds_pull_pre_approval
-
-            validate_expiration_timestamp(incoming.scope.expiration_timestamp)
-
-            command_in_db = get_command_by_id(incoming.funds_pull_pre_approval_id)
-
-            if command_in_db:
-                validate_addresses(incoming, command_in_db)
-
-                # FIXME: These are spec mandated state transitions - should be in SDK
-                simple_update = (
-                    command_in_db.status == FundPullPreApprovalStatus.pending
-                    and incoming.status == FundPullPreApprovalStatus.pending
-                )
-                pending_to_non_pending = (
-                    command_in_db.status == FundPullPreApprovalStatus.pending
-                    and incoming.status != FundPullPreApprovalStatus.pending
-                )
-                valid_to_closed = (
-                    command_in_db.status == FundPullPreApprovalStatus.valid
-                    and incoming.status == FundPullPreApprovalStatus.closed
-                )
-
-                if simple_update or pending_to_non_pending or valid_to_closed:
-                    logger.info(
-                        f"Incoming pre-approval update from {command_in_db.status} "
-                        f"to {incoming.status}; "
-                        f"ID={incoming.funds_pull_pre_approval_id} "
-                        f"payer={incoming.address} payee={incoming.biller_address}"
-                    )
-
-                    update_command(
-                        preapproval_command_to_model(
-                            account_id=command_in_db.account_id,
-                            command=preapproval_command,
-                            role=command_in_db.role,
-                        )
-                    )
-                else:
-                    raise FundsPullPreApprovalError(
-                        f"Can't update existing command from {command_in_db.status} "
-                        f"to {incoming.status}"
-                    )
-            else:
-                if incoming.status != FundPullPreApprovalStatus.pending:
-                    raise FundsPullPreApprovalError(
-                        "New incoming request must have 'pending' status"
-                    )
-=======
             handle_fund_pull_pre_approval_command(preapproval_command)
->>>>>>> f3e5181e
-
-                logger.info(
-                    f"Incoming new pre-approval: "
-                    f"ID={incoming.funds_pull_pre_approval_id} "
-                    f"payer={incoming.address} payee={incoming.biller_address}"
-                )
-
-                role = get_role_by_command_status(incoming.status)
-                commit_command(
-                    preapproval_command_to_model(
-                        account_id=account.get_account_id_from_bech32(incoming.address),
-                        command=preapproval_command,
-                        role=role,
-                        offchain_sent=True,
-                    )
-                )
 
         return _jws(command.id())
     except offchain.Error as e:
@@ -164,29 +95,6 @@
         return _jws(command.id() if command else None, e.obj)
 
 
-<<<<<<< HEAD
-def validate_addresses(approval, command_in_db):
-    if (
-        approval.address != command_in_db.address
-        or approval.biller_address != command_in_db.biller_address
-    ):
-        raise ValueError("address and biller_addres values are immutable")
-
-
-def get_role_by_command_status(status):
-    if status is None or status == FundPullPreApprovalStatus.pending:
-        return Role.PAYER
-    elif status in [
-        FundPullPreApprovalStatus.valid,
-        FundPullPreApprovalStatus.rejected,
-    ]:
-        return Role.PAYEE
-    else:
-        raise FundsPullPreApprovalError(f"Wrong status {status} for incoming request")
-
-
-=======
->>>>>>> f3e5181e
 def _jws(cid: Optional[str], err: Optional[offchain.OffChainErrorObject] = None):
     code = 400 if err else 200
     resp = offchain.reply_request(cid)
@@ -347,7 +255,7 @@
     account_address, sub = identifier.decode_account(
         account_id, context.get().config.diem_address_hrp()
     )
-    return (account_address.to_hex(), sub.hex() if sub else None)
+    return account_address.to_hex(), sub.hex() if sub else None
 
 
 def _user_kyc_data(user_id: int) -> offchain.KycDataObject:
